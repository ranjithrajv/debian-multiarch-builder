#!/bin/bash

set -e

CONFIG_FILE=$1
VERSION=$2
BUILD_VERSION=$3
ARCH=${4:-all}

# Color codes for better output
RED='\033[0;31m'
GREEN='\033[0;32m'
YELLOW='\033[1;33m'
BLUE='\033[0;34m'
NC='\033[0m' # No Color

# Error reporting function
error() {
    echo -e "${RED}❌ ERROR: $1${NC}" >&2
    exit 1
}

warning() {
    echo -e "${YELLOW}⚠️  WARNING: $1${NC}" >&2
}

info() {
    echo -e "${BLUE}ℹ️  INFO: $1${NC}"
}

success() {
    echo -e "${GREEN}✅ $1${NC}"
}

# Usage validation
if [ -z "$CONFIG_FILE" ] || [ -z "$VERSION" ] || [ -z "$BUILD_VERSION" ]; then
    echo "Usage: $0 <config-file> <version> <build-version> [architecture]"
    echo ""
    echo "Arguments:"
    echo "  config-file     Path to multiarch-config.yaml"
    echo "  version         Version to build (e.g., 0.9.3)"
    echo "  build-version   Debian build version (e.g., 1)"
    echo "  architecture    Target architecture or 'all' (default: all)"
    echo ""
    echo "Examples:"
    echo "  $0 config.yaml 2.35.0 1 arm64    # Build for arm64 only"
    echo "  $0 config.yaml 2.35.0 1 all      # Build for all architectures"
    echo ""
    echo "Supported architectures: amd64, arm64, armel, armhf, ppc64el, s390x, riscv64"
    exit 1
fi

# Check if config file exists
if [ ! -f "$CONFIG_FILE" ]; then
    error "Configuration file not found: $CONFIG_FILE"
fi

# Check if yq is installed
if ! command -v yq &> /dev/null; then
    error "yq is not installed. Please install yq: https://github.com/mikefarah/yq"
fi

# Check if Docker is available
if ! command -v docker &> /dev/null; then
    error "Docker is not installed or not in PATH"
fi

if ! docker ps &> /dev/null; then
    error "Docker daemon is not running or you don't have permission to access it"
fi

# Validate YAML syntax
if ! yq eval '.' "$CONFIG_FILE" &> /dev/null; then
    error "Invalid YAML syntax in $CONFIG_FILE"
fi

# Parse and validate configuration
PACKAGE_NAME=$(yq eval '.package_name' "$CONFIG_FILE")
GITHUB_REPO=$(yq eval '.github_repo' "$CONFIG_FILE")
ARTIFACT_FORMAT=$(yq eval '.artifact_format // "tar.gz"' "$CONFIG_FILE")
BINARY_PATH=$(yq eval '.binary_path // ""' "$CONFIG_FILE")
PARALLEL_BUILDS=$(yq eval '.parallel_builds // true' "$CONFIG_FILE")
MAX_PARALLEL=$(yq eval '.max_parallel // 2' "$CONFIG_FILE")

# Validate required fields
if [ "$PACKAGE_NAME" = "null" ] || [ -z "$PACKAGE_NAME" ]; then
    error "Missing required field 'package_name' in $CONFIG_FILE"
fi

if [ "$GITHUB_REPO" = "null" ] || [ -z "$GITHUB_REPO" ]; then
    error "Missing required field 'github_repo' in $CONFIG_FILE"
fi

# Validate GitHub repo format
if [[ ! "$GITHUB_REPO" =~ ^[a-zA-Z0-9_-]+/[a-zA-Z0-9_-]+$ ]]; then
    error "Invalid github_repo format: $GITHUB_REPO (expected: owner/repo)"
fi

# Get and validate distributions
DISTRIBUTIONS=$(yq eval '.debian_distributions[]' "$CONFIG_FILE" 2>/dev/null | tr '\n' ' ')
if [ -z "$DISTRIBUTIONS" ] || [ "$DISTRIBUTIONS" = "null" ]; then
    error "Missing or empty 'debian_distributions' in $CONFIG_FILE"
fi

# Validate distribution names
VALID_DISTS="bookworm trixie forky sid"
for dist in $DISTRIBUTIONS; do
    if ! echo "$VALID_DISTS" | grep -qw "$dist"; then
        warning "Unknown distribution: $dist (valid: $VALID_DISTS)"
    fi
done

# Validate artifact format
case "$ARTIFACT_FORMAT" in
    "tar.gz"|"tgz"|"zip")
        ;;
    *)
        error "Unsupported artifact_format: $ARTIFACT_FORMAT (supported: tar.gz, tgz, zip)"
        ;;
esac

# Check if any architectures are defined
ARCH_COUNT=$(yq eval '.architectures | length' "$CONFIG_FILE")
if [ "$ARCH_COUNT" = "0" ] || [ "$ARCH_COUNT" = "null" ]; then
    error "No architectures defined in $CONFIG_FILE"
fi

info "Building $PACKAGE_NAME version $VERSION"
info "GitHub repo: $GITHUB_REPO"
info "Distributions: $DISTRIBUTIONS"
info "Architectures defined: $ARCH_COUNT"
echo ""

# Function to get release pattern for an architecture
get_release_pattern() {
    local arch=$1
    local pattern=$(yq eval ".architectures.${arch}.release_pattern" "$CONFIG_FILE")

    if [ "$pattern" = "null" ] || [ -z "$pattern" ]; then
        return 1
    fi

    # Validate pattern has {version} placeholder
    if [[ ! "$pattern" =~ \{version\} ]]; then
        warning "Release pattern for $arch doesn't contain {version} placeholder: $pattern"
    fi

    # Replace {version} placeholder with actual version
    pattern="${pattern//\{version\}/$VERSION}"
    echo "$pattern"
    return 0
}

# Function to get all supported architectures from config
get_supported_architectures() {
    yq eval '.architectures | keys | .[]' "$CONFIG_FILE"
}

# Function to check if architecture is supported for a distribution
is_arch_supported_for_dist() {
    local arch=$1
    local dist=$2

    # Check if there's a distribution override
    local override_dists=$(yq eval ".distribution_arch_overrides.${arch}.distributions[]" "$CONFIG_FILE" 2>/dev/null)

    if [ "$override_dists" != "null" ] && [ -n "$override_dists" ]; then
        # If override exists, check if dist is in the list
        echo "$override_dists" | grep -q "^${dist}$"
        return $?
    fi

    # No override, all distributions supported
    return 0
}

# Function to validate upstream release exists
validate_release() {
    local url=$1
    info "Validating upstream release: $url"

    # Use HEAD request to check if release exists
    if ! wget --spider -q "$url" 2>&1; then
        return 1
    fi
    return 0
}

# Function to build for a specific architecture
build_architecture() {
    local build_arch=$1
    local release_pattern

    release_pattern=$(get_release_pattern "$build_arch")
    if [ $? -ne 0 ]; then
        error "Architecture '$build_arch' not found in config or has no release_pattern"
    fi

    echo "==========================================="
    info "Building for architecture: $build_arch"
    info "Release pattern: $release_pattern"
    echo "==========================================="

    # Extract filename without extension for directory name
    local archive_name="${release_pattern}"
    local extract_dir="${archive_name%.tar.gz}"
    extract_dir="${extract_dir%.zip}"
    extract_dir="${extract_dir%.tgz}"

    # Clean up any previous builds for this architecture
    if [ -d "$extract_dir" ] || [ -f "$archive_name" ]; then
        info "Cleaning up previous build artifacts..."
        rm -rf "$extract_dir" || true
        rm -f "$archive_name" || true
    fi

    # Download the release artifact
    local download_url="https://github.com/${GITHUB_REPO}/releases/download/${VERSION}/${release_pattern}"
    info "Downloading from: $download_url"

    # Validate release exists before downloading
    if ! validate_release "$download_url"; then
        error "Release not found: $download_url

Possible reasons:
  - Version '$VERSION' doesn't exist for $GITHUB_REPO
  - Release pattern is incorrect: $release_pattern
  - Architecture '$build_arch' is not published by upstream

Please check:
  1. https://github.com/${GITHUB_REPO}/releases/tag/${VERSION}
  2. Verify the release_pattern in your config matches actual release assets"
    fi

    if ! wget -q --show-progress "$download_url" 2>&1; then
        error "Failed to download release for $build_arch from $download_url"
    fi

    success "Downloaded $archive_name"

    # Extract the archive based on format
    info "Extracting $archive_name..."
    case "$ARTIFACT_FORMAT" in
        "tar.gz"|"tgz")
            if ! tar -xzf "$archive_name" 2>&1; then
                error "Failed to extract $archive_name (corrupted archive?)"
            fi
            ;;
        "zip")
            if ! unzip -q "$archive_name" 2>&1; then
                error "Failed to extract $archive_name (corrupted archive?)"
            fi
            ;;
        *)
            error "Unsupported archive format: $ARTIFACT_FORMAT"
            ;;
    esac

    rm -f "$archive_name"
    success "Extracted archive"

    # Determine the binary location
    local binary_source
    if [ -n "$BINARY_PATH" ]; then
        binary_source="$extract_dir/$BINARY_PATH"
    else
        binary_source="$extract_dir"
    fi

    # Validate binary source exists
    if [ ! -d "$binary_source" ] && [ ! -f "$binary_source" ]; then
        error "Binary source not found: $binary_source

The extracted archive structure may be different than expected.
Contents of extracted directory:
$(ls -la "$extract_dir" 2>/dev/null || echo "  (directory not found)")

If binaries are in a subdirectory, add 'binary_path' to your config:
  binary_path: \"subdirectory/name\""
    fi

    # Build packages for each Debian distribution
    local dist_count=0
    for dist in $DISTRIBUTIONS; do
        # Check if this architecture is supported for this distribution
        if ! is_arch_supported_for_dist "$build_arch" "$dist"; then
            info "Skipping $dist for $build_arch (not supported in this distribution)"
            continue
        fi

        dist_count=$((dist_count + 1))
        FULL_VERSION="${VERSION}-${BUILD_VERSION}+${dist}_${build_arch}"
        info "Building package $dist_count for $dist: $FULL_VERSION"

        if ! docker build . -t "${PACKAGE_NAME}-${dist}-${build_arch}" \
            --build-arg DEBIAN_DIST="$dist" \
            --build-arg PACKAGE_NAME="$PACKAGE_NAME" \
            --build-arg VERSION="$VERSION" \
            --build-arg BUILD_VERSION="$BUILD_VERSION" \
            --build-arg FULL_VERSION="$FULL_VERSION" \
            --build-arg ARCH="$build_arch" \
            --build-arg BINARY_SOURCE="$binary_source" \
            --build-arg GITHUB_REPO="$GITHUB_REPO" 2>&1; then
            error "Failed to build Docker image for $dist on $build_arch

Check Dockerfile and output/DEBIAN/control for issues"
        fi

        id="$(docker create "${PACKAGE_NAME}-${dist}-${build_arch}")"
        if ! docker cp "$id:/${PACKAGE_NAME}_${FULL_VERSION}.deb" - > "./${PACKAGE_NAME}_${FULL_VERSION}.deb" 2>&1; then
            docker rm "$id" || true
            error "Failed to extract .deb package for $dist on $build_arch"
        fi

        docker rm "$id" || true

        if ! tar -xf "./${PACKAGE_NAME}_${FULL_VERSION}.deb" 2>&1; then
            error "Failed to extract .deb contents for $dist on $build_arch"
        fi

        success "Built ${PACKAGE_NAME}_${FULL_VERSION}.deb"
    done

    if [ $dist_count -eq 0 ]; then
        warning "No packages built for $build_arch (all distributions skipped)"
    fi

    # Clean up extracted directory
    rm -rf "$extract_dir" || true

    success "Successfully built for $build_arch ($dist_count packages)"
    return 0
}

# Function to build architecture with logging to file
build_architecture_parallel() {
    local build_arch=$1
    local log_file="build_${build_arch}.log"

    # Redirect all output to log file
    {
        if build_architecture "$build_arch"; then
            echo "SUCCESS" > "build_${build_arch}.status"
        else
            echo "FAILED" > "build_${build_arch}.status"
            return 1
        fi
    } > "$log_file" 2>&1
}

# Function to monitor parallel builds
monitor_builds() {
    local pids=("$@")
    local completed=0
    local total=${#pids[@]}
    local failed_archs=()

    while [ $completed -lt $total ]; do
        completed=0
        for pid in "${pids[@]}"; do
            if ! kill -0 $pid 2>/dev/null; then
                ((completed++))
            fi
        done

        # Show progress
        echo -ne "\r⏳ Progress: $completed/$total architectures completed"
        sleep 1
    done
    echo ""

    # Check for failures
    for arch_file in build_*.status; do
        if [ -f "$arch_file" ]; then
            arch=$(echo "$arch_file" | sed 's/build_\(.*\)\.status/\1/')
            status=$(cat "$arch_file")
            if [ "$status" = "FAILED" ]; then
                failed_archs+=("$arch")
            fi
            rm -f "$arch_file"
        fi
    done

    # Display results
    if [ ${#failed_archs[@]} -gt 0 ]; then
        echo ""
        echo "❌ Failed architectures: ${failed_archs[*]}"
        echo ""
        echo "=== Build Logs ==="
        for arch in "${failed_archs[@]}"; do
            echo ""
            echo "--- $arch ---"
            cat "build_${arch}.log" 2>/dev/null || echo "No log available"
        done
        return 1
    fi

    return 0
}

# Main build logic
if [ "$ARCH" = "all" ]; then
    echo "🚀 Building $PACKAGE_NAME $VERSION-$BUILD_VERSION for all supported architectures..."

    # Get all supported architectures from config
    ARCHITECTURES=$(get_supported_architectures)
    ARCH_ARRAY=($ARCHITECTURES)
    TOTAL_ARCHS=${#ARCH_ARRAY[@]}

    if [ "$PARALLEL_BUILDS" = "true" ]; then
        echo "⚡ Parallel builds enabled (max: $MAX_PARALLEL concurrent)"
        echo ""

<<<<<<< HEAD
    if [ -z "$ARCHITECTURES" ]; then
        error "No architectures found in config"
    fi

    ARCH_LIST=$(echo "$ARCHITECTURES" | tr '\n' ' ')
    info "Will build for: $ARCH_LIST"
    echo ""

    TOTAL_ARCHS=$(echo "$ARCHITECTURES" | wc -l)
    CURRENT=0

    for build_arch in $ARCHITECTURES; do
        CURRENT=$((CURRENT + 1))
        echo ""
        echo "=========================================="
        info "Progress: $CURRENT/$TOTAL_ARCHS architectures"
        echo "=========================================="

        if ! build_architecture "$build_arch"; then
            error "Failed to build for $build_arch"
        fi
    done

    echo ""
    echo "=========================================="
    success "All architectures built successfully!"
    echo "=========================================="
    echo ""
    info "Generated packages:"
    ls -lh ${PACKAGE_NAME}_*.deb | awk '{print "  " $9 " (" $5 ")"}'
    echo ""
    TOTAL_PACKAGES=$(ls ${PACKAGE_NAME}_*.deb 2>/dev/null | wc -l)
    success "Total: $TOTAL_PACKAGES packages"
else
    # Build for single architecture
    info "Building for single architecture: $ARCH"
    echo ""

    # Validate requested architecture exists in config
    if ! get_supported_architectures | grep -q "^${ARCH}$"; then
        error "Architecture '$ARCH' not found in config

Available architectures:
$(get_supported_architectures | sed 's/^/  - /')"
    fi

=======
        declare -a pids=()
        declare -a active_archs=()
        local arch_index=0

        # Start initial batch of builds
        for build_arch in "${ARCH_ARRAY[@]}"; do
            if [ ${#pids[@]} -lt $MAX_PARALLEL ]; then
                echo "🔨 Starting build for $build_arch (${arch_index}/$TOTAL_ARCHS)..."
                build_architecture_parallel "$build_arch" &
                pids+=($!)
                active_archs+=("$build_arch")
                ((arch_index++))
            else
                break
            fi
        done

        # As builds complete, start new ones
        while [ $arch_index -lt $TOTAL_ARCHS ] || [ ${#pids[@]} -gt 0 ]; do
            # Check for completed builds
            for i in "${!pids[@]}"; do
                pid=${pids[$i]}
                if ! kill -0 $pid 2>/dev/null; then
                    # Build completed
                    wait $pid
                    exit_code=$?

                    arch=${active_archs[$i]}
                    if [ $exit_code -eq 0 ]; then
                        echo "✅ Completed build for $arch"
                    else
                        echo "❌ Failed build for $arch"
                    fi

                    # Remove from active arrays
                    unset pids[$i]
                    unset active_archs[$i]
                    pids=("${pids[@]}")  # Reindex
                    active_archs=("${active_archs[@]}")

                    # Start next build if available
                    if [ $arch_index -lt $TOTAL_ARCHS ]; then
                        next_arch="${ARCH_ARRAY[$arch_index]}"
                        echo "🔨 Starting build for $next_arch ($((arch_index+1))/$TOTAL_ARCHS)..."
                        build_architecture_parallel "$next_arch" &
                        pids+=($!)
                        active_archs+=("$next_arch")
                        ((arch_index++))
                    fi

                    break
                fi
            done

            sleep 1
        done

        # Check for any failures
        failed=false
        for arch in "${ARCH_ARRAY[@]}"; do
            if [ -f "build_${arch}.status" ]; then
                status=$(cat "build_${arch}.status")
                if [ "$status" = "FAILED" ]; then
                    failed=true
                    echo ""
                    echo "❌ Build failed for $arch. Log:"
                    cat "build_${arch}.log"
                fi
                rm -f "build_${arch}.status" "build_${arch}.log"
            fi
        done

        if [ "$failed" = "true" ]; then
            echo ""
            echo "❌ Some builds failed"
            exit 1
        fi

    else
        # Sequential builds (original behavior)
        echo "Building architectures sequentially..."
        echo ""

        local current=0
        for build_arch in "${ARCH_ARRAY[@]}"; do
            ((current++))
            echo "=========================================="
            echo "Building $current/$TOTAL_ARCHS: $build_arch"
            echo "=========================================="

            if ! build_architecture "$build_arch"; then
                echo "❌ Failed to build for $build_arch"
                exit 1
            fi
            echo ""
        done
    fi

    echo ""
    echo "=========================================="
    echo "🎉 All architectures built successfully!"
    echo "=========================================="
    echo ""
    echo "Generated packages:"
    ls -lh ${PACKAGE_NAME}_*.deb | awk '{print "  " $9 " (" $5 ")"}'
    echo ""
    TOTAL_PACKAGES=$(ls ${PACKAGE_NAME}_*.deb 2>/dev/null | wc -l)
    echo "✅ Total: $TOTAL_PACKAGES packages"
else
    # Build for single architecture
    echo "Building for single architecture: $ARCH"
    echo ""

>>>>>>> 2a78c366
    if ! build_architecture "$ARCH"; then
        exit 1
    fi

    echo ""
<<<<<<< HEAD
    info "Generated packages:"
    ls -lh ${PACKAGE_NAME}_*.deb | awk '{print "  " $9 " (" $5 ")"}'
    echo ""
    TOTAL_PACKAGES=$(ls ${PACKAGE_NAME}_*.deb 2>/dev/null | wc -l)
    success "Total: $TOTAL_PACKAGES packages"
=======
    echo "Generated packages:"
    ls -lh ${PACKAGE_NAME}_*.deb | awk '{print "  " $9 " (" $5 ")"}'
    echo ""
    TOTAL_PACKAGES=$(ls ${PACKAGE_NAME}_*.deb 2>/dev/null | wc -l)
    echo "✅ Total: $TOTAL_PACKAGES packages"
>>>>>>> 2a78c366
fi<|MERGE_RESOLUTION|>--- conflicted
+++ resolved
@@ -332,7 +332,7 @@
     return 0
 }
 
-# Function to build architecture with logging to file
+# Function to build architecture with logging to file (for parallel builds)
 build_architecture_parallel() {
     local build_arch=$1
     local log_file="build_${build_arch}.log"
@@ -346,6 +346,29 @@
             return 1
         fi
     } > "$log_file" 2>&1
+}
+
+# Function to build all architectures sequentially
+build_architecture_sequential() {
+    local arch_array=("$@")
+    local total_archs=${#arch_array[@]}
+    local current=0
+
+    echo "Building architectures sequentially..."
+    echo ""
+
+    for build_arch in "${arch_array[@]}"; do
+        ((current++))
+        echo "=========================================="
+        echo "Building $current/$total_archs: $build_arch"
+        echo "=========================================="
+
+        if ! build_architecture "$build_arch"; then
+            echo "❌ Failed to build for $build_arch"
+            exit 1
+        fi
+        echo ""
+    done
 }
 
 # Function to monitor parallel builds
@@ -411,54 +434,6 @@
         echo "⚡ Parallel builds enabled (max: $MAX_PARALLEL concurrent)"
         echo ""
 
-<<<<<<< HEAD
-    if [ -z "$ARCHITECTURES" ]; then
-        error "No architectures found in config"
-    fi
-
-    ARCH_LIST=$(echo "$ARCHITECTURES" | tr '\n' ' ')
-    info "Will build for: $ARCH_LIST"
-    echo ""
-
-    TOTAL_ARCHS=$(echo "$ARCHITECTURES" | wc -l)
-    CURRENT=0
-
-    for build_arch in $ARCHITECTURES; do
-        CURRENT=$((CURRENT + 1))
-        echo ""
-        echo "=========================================="
-        info "Progress: $CURRENT/$TOTAL_ARCHS architectures"
-        echo "=========================================="
-
-        if ! build_architecture "$build_arch"; then
-            error "Failed to build for $build_arch"
-        fi
-    done
-
-    echo ""
-    echo "=========================================="
-    success "All architectures built successfully!"
-    echo "=========================================="
-    echo ""
-    info "Generated packages:"
-    ls -lh ${PACKAGE_NAME}_*.deb | awk '{print "  " $9 " (" $5 ")"}'
-    echo ""
-    TOTAL_PACKAGES=$(ls ${PACKAGE_NAME}_*.deb 2>/dev/null | wc -l)
-    success "Total: $TOTAL_PACKAGES packages"
-else
-    # Build for single architecture
-    info "Building for single architecture: $ARCH"
-    echo ""
-
-    # Validate requested architecture exists in config
-    if ! get_supported_architectures | grep -q "^${ARCH}$"; then
-        error "Architecture '$ARCH' not found in config
-
-Available architectures:
-$(get_supported_architectures | sed 's/^/  - /')"
-    fi
-
-=======
         declare -a pids=()
         declare -a active_archs=()
         local arch_index=0
@@ -539,22 +514,7 @@
 
     else
         # Sequential builds (original behavior)
-        echo "Building architectures sequentially..."
-        echo ""
-
-        local current=0
-        for build_arch in "${ARCH_ARRAY[@]}"; do
-            ((current++))
-            echo "=========================================="
-            echo "Building $current/$TOTAL_ARCHS: $build_arch"
-            echo "=========================================="
-
-            if ! build_architecture "$build_arch"; then
-                echo "❌ Failed to build for $build_arch"
-                exit 1
-            fi
-            echo ""
-        done
+        build_architecture_sequential "${ARCH_ARRAY[@]}"
     fi
 
     echo ""
@@ -572,23 +532,14 @@
     echo "Building for single architecture: $ARCH"
     echo ""
 
->>>>>>> 2a78c366
     if ! build_architecture "$ARCH"; then
         exit 1
     fi
 
     echo ""
-<<<<<<< HEAD
-    info "Generated packages:"
-    ls -lh ${PACKAGE_NAME}_*.deb | awk '{print "  " $9 " (" $5 ")"}'
-    echo ""
-    TOTAL_PACKAGES=$(ls ${PACKAGE_NAME}_*.deb 2>/dev/null | wc -l)
-    success "Total: $TOTAL_PACKAGES packages"
-=======
     echo "Generated packages:"
     ls -lh ${PACKAGE_NAME}_*.deb | awk '{print "  " $9 " (" $5 ")"}'
     echo ""
     TOTAL_PACKAGES=$(ls ${PACKAGE_NAME}_*.deb 2>/dev/null | wc -l)
     echo "✅ Total: $TOTAL_PACKAGES packages"
->>>>>>> 2a78c366
 fi